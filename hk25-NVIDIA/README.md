# AI Representations with NVIDIA (hk25-NVIDIA)

NVIDIA has been exploring the use of AI to improve the workflows associated with km-scale models.  For the Hackathon they have developed a prototype emulator allows massive compression of km-scale data, which then can provide a platform for accelerated analysis.

In this cross-cutting activity we will evaluate the capabilities and limitations of the emulator, and its ability to learn differences among km-scale models. 


- Arxiv:  (ETA 5/12 PM)

<<<<<<< HEAD
## Discussing on 
=======
## Sketch of initial activities:
>>>>>>> 2347a7a6

- [mattermost](https://mattermost.mpimet.mpg.de/wcrp-lighthouse/channels/hk25-nvidia) (preferred)
- Email: Karthik Kashinath (kkashinath@nvidia.com), Noah Brenowitz (nbrenowitz@nvidia.com)

## Sketch of initial activities:

* 45-minute technical talk on generative diffusion model-based emulation of km-scale climate data (day 2, 9am PT)
* 60-minute hands-on tutorial session on training and inferencing diffusion models (day 2, PM PT)
* AI inference of model trained on an earlier version of ICON and ERA5 to study limits of climate faithfulness + visualization
* Extend AI training to additional models hosted on NERSC mode
* Scale out the AI training to other hackathon nodes and models

<<<<<<< HEAD
## Potential ideas for hacking

- Training new models on new GSRMs (Tao)
    - Train coarse model on other GSRMs
    - Train the monthly mean SST generator on CMIP data on NERSC
    - Train super res model on the other GSRMs
        - make super res training multimodal (Akshay, Peter)
        - training video super res model?
        - Does cBottle reproduce the inter-GSRM differences (to just super-res module)
- Inference 
    - Inference performance optimization (Akshay)
        - Reducing global super-res inference latency on a single GPU from minutes to seconds
    - Guided sampling (other user defined inputs)
    - Better frontends to cBottle. (Aayush, Akshay, Noah)
        - healpix zarr output
        - cubed
        - zarr frontend: virtual zarr store or external http server
- Analysis (Peter)
    - Inferences for other science questions (e.g., hk25-ConvOrg, hk25-MCS, hk25-ShallowCirc, hk25-StCu)
    - HPX1024
        - Is cloud scale organization modulated by synoptics in the right way?
        - Do the Southern ocean "cloud streets" look realistic?
        - Does the diurnal cycle look right over the amazon?
        - FID for cBottle? Can we use pre-trained image/language models for evaluating quality of climate model output. (Noah)
    - HPX64
        - find flaws in the macro scale generator.
        - fix the ability to represent trends

=======
Some potential science questions to explore with the AI-generated km-scale fields:
- Is cloud scale organization modulated by synoptics in the right way?
- Do the Southern ocean "cloud streets" look realistic?
- Does the diurnal cycle look right over the amazon?


## Potential ideas for hacking

- Inferences for other science questions (e.g., hk25-ConvOrg, hk25-MCS, hk25-ShallowCirc, hk25-StCu)
- Train on other GSRMs/unified training on multiple datasets
- Reducing global super-res inference latency on a single GPU from minutes to seconds
>>>>>>> 2347a7a6

## Project Description

Climate in a Bottle: A generative foundation model for the kilometer-scale atmosphere

Key Words: Climate modeling, generative AI, diffusion models, high-resolution climate data, HEALPix grid, super-resolution, climate emulation

Summary: The Climate in a Bottle (cBottle) project aims to emulate the entire globe at 5km-resolution (~12M pixels) using a diffusion-based foundation model without autoregression. This model generates km-scale images for dozens of observables of the Earth's atmosphere by applying diffusion on the sphere discretized with the equal-area HEALPix grid. The framework consists of a globally-trained coarse-resolution image generator followed by a locally-trained super-resolution stage. The coarse model incorporates higher noise levels and spatio-temporal embedding to produce a reasonable seasonal and diurnal cycle, while the super-resolution models of the raw 5km data are made affordable by training on subdomains and using an overlapping multidiffusion for global inferences. We subject cBottle to a battery of climate diagnostics and showcase novel use-cases enabled by our diffusion modeling approach, such as zero-shot bias correction and global climate down-scaling.

The main implications for the climate community are:
1.	O(1000)x compression - changes paradigm of km-scale data access and informatics. 
2.	Domain adaptation/transfer, inpainting, channel filling (Downscaling is achieved by applying the ICON-trained super-resolution model in a zero-shot manner with ERA5 inputs) - opens door to multimodal km-scale foundation model of climate. 
3.	Climate modeling centers can train their own emulators instead of delivering large data sets. Sample efficiency, patch-based training, and performance optimization makes model training feasible in O(5k) GPU-hours, inference O(secs).
4.	Climate faithfulness in its ability to generate realistic climatology, climate variability across timescales, large-scale modes of variability, and produce realistic extreme weather statistics. Potential applications to insurance and infrastructure planning.

This schematic summarizes the overall framework:

<img src="https://github.com/user-attachments/assets/9006f23b-8092-4927-b6b0-e93a9f495539" width="50%" />

High-quality end-to-end generation of 5km global fields (12.5 M pixels)

| Generated Output | Ground Truth |
|------------------|--------------|
| **Mean sea-level pressure** | |
| <img src="https://raw.githubusercontent.com/wiki/NVlabs/cBottle/assets/hk25/images/cascade/pres_msl.jpg" width="400px"> | <img src="https://raw.githubusercontent.com/wiki/NVlabs/cBottle/assets/hk25/images/ground_truth/pres_msl.jpg" width="400px"> |
| **Surface air temperature** | |
| <img src="https://raw.githubusercontent.com/wiki/NVlabs/cBottle/assets/hk25/images/cascade/tas.jpg" width="400px"> | <img src="https://raw.githubusercontent.com/wiki/NVlabs/cBottle/assets/hk25/images/ground_truth/tas.jpg" width="400px"> |
| **Infrared** | |
| <img src="https://raw.githubusercontent.com/wiki/NVlabs/cBottle/assets/hk25/images/cascade/rlut.jpg" width="400px"> | <img src="https://raw.githubusercontent.com/wiki/NVlabs/cBottle/assets/hk25/images/ground_truth/rlut.jpg" width="400px"> |
| **Visible light** | |
| <img src="https://raw.githubusercontent.com/wiki/NVlabs/cBottle/assets/hk25/images/cascade/rsut.jpg" width="400px"> | <img src="https://raw.githubusercontent.com/wiki/NVlabs/cBottle/assets/hk25/images/ground_truth/rsut.jpg" width="400px"> |
| **Surface precipitation** | |
| <img src="https://raw.githubusercontent.com/wiki/NVlabs/cBottle/assets/hk25/images/cascade/pr.jpg" width="400px"> | <img src="https://raw.githubusercontent.com/wiki/NVlabs/cBottle/assets/hk25/images/ground_truth/pr.jpg" width="400px"> |


Tropical cyclone occurrence probability derived from ERA5 (1980–2017) and cBottle (1940–2021)

<img src="https://github.com/user-attachments/assets/86b5fb4f-5991-453c-aa38-82638b27289f" width="600px">


## Known Limitations

- Non-stationary trends such as how heat waves vary under climate change are not optimally represented in the current version of cBottle, and the model varies too much from the diurnal cycle. We expect these can be addressed by training on more data and further tuning of the noise schedule.

- Lack of temporal coherence. The framework cannot diagnose the duration of events or commonly used metrics like the return time of an event. We are working on extending a next generation version of the macroscale generator that uses video diffusion to the full suite of diagnostics.

## The Code

<<<<<<< HEAD
## cBottle Project GitHub
https://github.com/NVlabs/cBottle
=======
- https://github.com/NVlabs/cBottle - diffusion model code for this project
- https://github.com/Nvlabs/earth2grid - HEALPix GPU utilities
>>>>>>> 2347a7a6
<|MERGE_RESOLUTION|>--- conflicted
+++ resolved
@@ -7,14 +7,20 @@
 
 - Arxiv:  (ETA 5/12 PM)
 
-<<<<<<< HEAD
 ## Discussing on 
-=======
-## Sketch of initial activities:
->>>>>>> 2347a7a6
 
 - [mattermost](https://mattermost.mpimet.mpg.de/wcrp-lighthouse/channels/hk25-nvidia) (preferred)
 - Email: Karthik Kashinath (kkashinath@nvidia.com), Noah Brenowitz (nbrenowitz@nvidia.com)
+
+## The Code
+
+- https://github.com/NVlabs/cBottle - diffusion model code for this project
+- https://github.com/Nvlabs/earth2grid - HEALPix GPU utilities
+
+## Tutorials
+
+- part 1: Noah, earth2grid+healpix: https://nvlabs.github.io/earth2grid/tutorials/healpix.html  (20 minutes)
+- part 2: Tao, inference + dataloaders + cbottle training: https://nvlabs.github.io/cBottle/tutorials/  (40 minutes)
 
 ## Sketch of initial activities:
 
@@ -24,7 +30,6 @@
 * Extend AI training to additional models hosted on NERSC mode
 * Scale out the AI training to other hackathon nodes and models
 
-<<<<<<< HEAD
 ## Potential ideas for hacking
 
 - Training new models on new GSRMs (Tao)
@@ -53,19 +58,6 @@
         - find flaws in the macro scale generator.
         - fix the ability to represent trends
 
-=======
-Some potential science questions to explore with the AI-generated km-scale fields:
-- Is cloud scale organization modulated by synoptics in the right way?
-- Do the Southern ocean "cloud streets" look realistic?
-- Does the diurnal cycle look right over the amazon?
-
-
-## Potential ideas for hacking
-
-- Inferences for other science questions (e.g., hk25-ConvOrg, hk25-MCS, hk25-ShallowCirc, hk25-StCu)
-- Train on other GSRMs/unified training on multiple datasets
-- Reducing global super-res inference latency on a single GPU from minutes to seconds
->>>>>>> 2347a7a6
 
 ## Project Description
 
@@ -109,15 +101,4 @@
 ## Known Limitations
 
 - Non-stationary trends such as how heat waves vary under climate change are not optimally represented in the current version of cBottle, and the model varies too much from the diurnal cycle. We expect these can be addressed by training on more data and further tuning of the noise schedule.
-
 - Lack of temporal coherence. The framework cannot diagnose the duration of events or commonly used metrics like the return time of an event. We are working on extending a next generation version of the macroscale generator that uses video diffusion to the full suite of diagnostics.
-
-## The Code
-
-<<<<<<< HEAD
-## cBottle Project GitHub
-https://github.com/NVlabs/cBottle
-=======
-- https://github.com/NVlabs/cBottle - diffusion model code for this project
-- https://github.com/Nvlabs/earth2grid - HEALPix GPU utilities
->>>>>>> 2347a7a6
